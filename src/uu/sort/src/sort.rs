//  * This file is part of the uutils coreutils package.
//  *
//  * (c) Michael Yin <mikeyin@mikeyin.org>
//  * (c) Robert Swinford <robert.swinford..AT..gmail.com>
//  * (c) Michael Debertol <michael.debertol..AT..gmail.com>
//  *
//  * For the full copyright and license information, please view the LICENSE
//  * file that was distributed with this source code.

// Although these links don't always seem to describe reality, check out the POSIX and GNU specs:
// https://pubs.opengroup.org/onlinepubs/9699919799/utilities/sort.html
// https://www.gnu.org/software/coreutils/manual/html_node/sort-invocation.html

// spell-checker:ignore (misc) HFKJFK Mbdfhn

#[macro_use]
extern crate uucore;

mod check;
mod chunks;
mod custom_str_cmp;
mod ext_sort;
mod merge;
mod numeric_str_cmp;

use clap::{crate_version, App, Arg};
use custom_str_cmp::custom_str_cmp;
use ext_sort::ext_sort;
use fnv::FnvHasher;
use itertools::Itertools;
use numeric_str_cmp::{numeric_str_cmp, NumInfo, NumInfoParseSettings};
use rand::distributions::Alphanumeric;
use rand::{thread_rng, Rng};
use rayon::prelude::*;
use semver::Version;
use std::cmp::Ordering;
use std::env;
use std::ffi::OsStr;
use std::fs::File;
use std::hash::{Hash, Hasher};
use std::io::{stdin, stdout, BufRead, BufReader, BufWriter, Read, Write};
use std::ops::Range;
use std::path::Path;
use std::path::PathBuf;
use unicode_width::UnicodeWidthStr;
use uucore::parse_size::{parse_size, ParseSizeError};
use uucore::InvalidEncodingHandling;

const NAME: &str = "sort";
const ABOUT: &str = "Display sorted concatenation of all FILE(s).";

const LONG_HELP_KEYS: &str = "The key format is FIELD[.CHAR][OPTIONS][,FIELD[.CHAR]][OPTIONS].

Fields by default are separated by the first whitespace after a non-whitespace character. Use -t to specify a custom separator.
In the default case, whitespace is appended at the beginning of each field. Custom separators however are not included in fields.

FIELD and CHAR both start at 1 (i.e. they are 1-indexed). If there is no end specified after a comma, the end will be the end of the line.
If CHAR is set 0, it means the end of the field. CHAR defaults to 1 for the start position and to 0 for the end position.

Valid options are: MbdfhnRrV. They override the global options for this key.";

mod options {
    pub mod modes {
        pub const SORT: &str = "sort";

        pub const HUMAN_NUMERIC: &str = "human-numeric-sort";
        pub const MONTH: &str = "month-sort";
        pub const NUMERIC: &str = "numeric-sort";
        pub const GENERAL_NUMERIC: &str = "general-numeric-sort";
        pub const VERSION: &str = "version-sort";
        pub const RANDOM: &str = "random-sort";

        pub const ALL_SORT_MODES: [&str; 6] = [
            GENERAL_NUMERIC,
            HUMAN_NUMERIC,
            MONTH,
            NUMERIC,
            VERSION,
            RANDOM,
        ];
    }

    pub mod check {
        pub const CHECK: &str = "check";
        pub const CHECK_SILENT: &str = "check-silent";
        pub const SILENT: &str = "silent";
        pub const QUIET: &str = "quiet";
        pub const DIAGNOSE_FIRST: &str = "diagnose-first";
    }

    pub const DICTIONARY_ORDER: &str = "dictionary-order";
    pub const MERGE: &str = "merge";
    pub const DEBUG: &str = "debug";
    pub const IGNORE_CASE: &str = "ignore-case";
    pub const IGNORE_LEADING_BLANKS: &str = "ignore-leading-blanks";
    pub const IGNORE_NONPRINTING: &str = "ignore-nonprinting";
    pub const OUTPUT: &str = "output";
    pub const REVERSE: &str = "reverse";
    pub const STABLE: &str = "stable";
    pub const UNIQUE: &str = "unique";
    pub const KEY: &str = "key";
    pub const SEPARATOR: &str = "field-separator";
    pub const ZERO_TERMINATED: &str = "zero-terminated";
    pub const PARALLEL: &str = "parallel";
    pub const FILES0_FROM: &str = "files0-from";
    pub const BUF_SIZE: &str = "buffer-size";
    pub const TMP_DIR: &str = "temporary-directory";
    pub const COMPRESS_PROG: &str = "compress-program";
    pub const BATCH_SIZE: &str = "batch-size";

    pub const FILES: &str = "files";
}

const DECIMAL_PT: char = '.';

const NEGATIVE: char = '-';
const POSITIVE: char = '+';

// Choosing a higher buffer size does not result in performance improvements
// (at least not on my machine). TODO: In the future, we should also take the amount of
// available memory into consideration, instead of relying on this constant only.
const DEFAULT_BUF_SIZE: usize = 1_000_000_000; // 1 GB

#[derive(Eq, Ord, PartialEq, PartialOrd, Clone, Copy, Debug)]
enum SortMode {
    Numeric,
    HumanNumeric,
    GeneralNumeric,
    Month,
    Version,
    Random,
    Default,
}

impl SortMode {
    fn get_short_name(&self) -> Option<char> {
        match self {
            SortMode::Numeric => Some('n'),
            SortMode::HumanNumeric => Some('h'),
            SortMode::GeneralNumeric => Some('g'),
            SortMode::Month => Some('M'),
            SortMode::Version => Some('V'),
            SortMode::Random => Some('R'),
            SortMode::Default => None,
        }
    }
}

#[derive(Clone)]
pub struct GlobalSettings {
    mode: SortMode,
    debug: bool,
    ignore_leading_blanks: bool,
    ignore_case: bool,
    dictionary_order: bool,
    ignore_non_printing: bool,
    merge: bool,
    reverse: bool,
    output_file: Option<String>,
    stable: bool,
    unique: bool,
    check: bool,
    check_silent: bool,
    salt: String,
    selectors: Vec<FieldSelector>,
    separator: Option<char>,
    threads: String,
    zero_terminated: bool,
    buffer_size: usize,
    tmp_dir: PathBuf,
    compress_prog: Option<String>,
    merge_batch_size: usize,
}

impl GlobalSettings {
    /// Parse a SIZE string into a number of bytes.
    /// A size string comprises an integer and an optional unit.
    /// The unit may be k, K, m, M, g, G, t, T, P, E, Z, Y (powers of 1024), or b which is 1.
    /// Default is K.
    fn parse_byte_count(input: &str) -> Result<usize, ParseSizeError> {
        // GNU sort (8.32)   valid: 1b,        k, K, m, M, g, G, t, T, P, E, Z, Y
        // GNU sort (8.32) invalid:  b, B, 1B,                         p, e, z, y
        const ALLOW_LIST: &[char] = &[
            'b', 'k', 'K', 'm', 'M', 'g', 'G', 't', 'T', 'P', 'E', 'Z', 'Y',
        ];
        let mut size_string = input.trim().to_string();

        if size_string.ends_with(|c: char| ALLOW_LIST.contains(&c) || c.is_digit(10)) {
            // b 1, K 1024 (default)
            if size_string.ends_with(|c: char| c.is_digit(10)) {
                size_string.push('K');
            } else if size_string.ends_with('b') {
                size_string.pop();
            }
            parse_size(&size_string)
        } else {
            Err(ParseSizeError::ParseFailure("invalid suffix".to_string()))
        }
    }

    fn out_writer(&self) -> BufWriter<Box<dyn Write>> {
        match self.output_file {
            Some(ref filename) => match File::create(Path::new(&filename)) {
                Ok(f) => BufWriter::new(Box::new(f) as Box<dyn Write>),
                Err(e) => {
                    show_error!("{0}: {1}", filename, e.to_string());
                    panic!("Could not open output file");
                }
            },
            None => BufWriter::new(Box::new(stdout()) as Box<dyn Write>),
        }
    }
}

impl Default for GlobalSettings {
    fn default() -> GlobalSettings {
        GlobalSettings {
            mode: SortMode::Default,
            debug: false,
            ignore_leading_blanks: false,
            ignore_case: false,
            dictionary_order: false,
            ignore_non_printing: false,
            merge: false,
            reverse: false,
            output_file: None,
            stable: false,
            unique: false,
            check: false,
            check_silent: false,
            salt: String::new(),
            selectors: vec![],
            separator: None,
            threads: String::new(),
            zero_terminated: false,
            buffer_size: DEFAULT_BUF_SIZE,
            tmp_dir: PathBuf::new(),
            compress_prog: None,
            merge_batch_size: 16,
        }
    }
}
#[derive(Clone, PartialEq, Debug)]
struct KeySettings {
    mode: SortMode,
    ignore_blanks: bool,
    ignore_case: bool,
    dictionary_order: bool,
    ignore_non_printing: bool,
    reverse: bool,
}

impl KeySettings {
    /// Checks if the supplied combination of `mode`, `ignore_non_printing` and `dictionary_order` is allowed.
    fn check_compatibility(
        mode: SortMode,
        ignore_non_printing: bool,
        dictionary_order: bool,
    ) -> Result<(), String> {
        if matches!(
            mode,
            SortMode::Numeric | SortMode::HumanNumeric | SortMode::GeneralNumeric | SortMode::Month
        ) {
            if dictionary_order {
                return Err(format!(
                    "options '-{}{}' are incompatible",
                    'd',
                    mode.get_short_name().unwrap()
                ));
            } else if ignore_non_printing {
                return Err(format!(
                    "options '-{}{}' are incompatible",
                    'i',
                    mode.get_short_name().unwrap()
                ));
            }
        }
        Ok(())
    }

    fn set_sort_mode(&mut self, mode: SortMode) -> Result<(), String> {
        if self.mode != SortMode::Default {
            return Err(format!(
                "options '-{}{}' are incompatible",
                self.mode.get_short_name().unwrap(),
                mode.get_short_name().unwrap()
            ));
        }
        Self::check_compatibility(mode, self.ignore_non_printing, self.dictionary_order)?;
        self.mode = mode;
        Ok(())
    }

    fn set_dictionary_order(&mut self) -> Result<(), String> {
        Self::check_compatibility(self.mode, self.ignore_non_printing, true)?;
        self.dictionary_order = true;
        Ok(())
    }

    fn set_ignore_non_printing(&mut self) -> Result<(), String> {
        Self::check_compatibility(self.mode, true, self.dictionary_order)?;
        self.ignore_non_printing = true;
        Ok(())
    }
}

impl From<&GlobalSettings> for KeySettings {
    fn from(settings: &GlobalSettings) -> Self {
        Self {
            mode: settings.mode,
            ignore_blanks: settings.ignore_leading_blanks,
            ignore_case: settings.ignore_case,
            ignore_non_printing: settings.ignore_non_printing,
            reverse: settings.reverse,
            dictionary_order: settings.dictionary_order,
        }
    }
}

impl Default for KeySettings {
    fn default() -> Self {
        Self::from(&GlobalSettings::default())
    }
}

#[derive(Clone, Debug)]
enum NumCache {
    AsF64(GeneralF64ParseResult),
    WithInfo(NumInfo),
}

impl NumCache {
    fn as_f64(&self) -> GeneralF64ParseResult {
        match self {
            NumCache::AsF64(n) => *n,
            _ => unreachable!(),
        }
    }
    fn as_num_info(&self) -> &NumInfo {
        match self {
            NumCache::WithInfo(n) => n,
            _ => unreachable!(),
        }
    }
}

#[derive(Clone, Debug)]
struct Selection<'a> {
    slice: &'a str,
    num_cache: Option<Box<NumCache>>,
}

type Field = Range<usize>;

#[derive(Clone, Debug)]
pub struct Line<'a> {
    line: &'a str,
    selections: Box<[Selection<'a>]>,
}

impl<'a> Line<'a> {
    fn create(string: &'a str, settings: &GlobalSettings) -> Self {
        let fields = if settings
            .selectors
            .iter()
            .any(|selector| selector.needs_tokens)
        {
            // Only tokenize if we will need tokens.
            Some(tokenize(string, settings.separator))
        } else {
            None
        };

        Line {
            line: string,
            selections: settings
                .selectors
                .iter()
                .filter(|selector| !selector.is_default_selection)
                .map(|selector| selector.get_selection(string, fields.as_deref()))
                .collect(),
        }
    }

    fn print(&self, writer: &mut impl Write, settings: &GlobalSettings) {
        if settings.zero_terminated && !settings.debug {
            crash_if_err!(1, writer.write_all(self.line.as_bytes()));
            crash_if_err!(1, writer.write_all(b"\0"));
        } else if !settings.debug {
            crash_if_err!(1, writer.write_all(self.line.as_bytes()));
            crash_if_err!(1, writer.write_all(b"\n"));
        } else {
            crash_if_err!(1, self.print_debug(settings, writer));
        }
    }

    /// Writes indicators for the selections this line matched. The original line content is NOT expected
    /// to be already printed.
    fn print_debug(
        &self,
        settings: &GlobalSettings,
        writer: &mut impl Write,
    ) -> std::io::Result<()> {
        // We do not consider this function performance critical, as debug output is only useful for small files,
        // which are not a performance problem in any case. Therefore there aren't any special performance
        // optimizations here.

        let line = self.line.replace('\t', ">");
        writeln!(writer, "{}", line)?;

        let fields = tokenize(self.line, settings.separator);
        for selector in settings.selectors.iter() {
            let mut selection = selector.get_range(self.line, Some(&fields));
            match selector.settings.mode {
                SortMode::Numeric | SortMode::HumanNumeric => {
                    // find out which range is used for numeric comparisons
                    let (_, num_range) = NumInfo::parse(
                        &self.line[selection.clone()],
                        NumInfoParseSettings {
                            accept_si_units: selector.settings.mode == SortMode::HumanNumeric,
                            ..Default::default()
                        },
                    );
                    let initial_selection = selection.clone();

                    // Shorten selection to num_range.
                    selection.start += num_range.start;
                    selection.end = selection.start + num_range.len();

                    if num_range != (0..0) {
                        // include a trailing si unit
                        if selector.settings.mode == SortMode::HumanNumeric
                            && self.line[selection.end..initial_selection.end]
                                .starts_with(&['k', 'K', 'M', 'G', 'T', 'P', 'E', 'Z', 'Y'][..])
                        {
                            selection.end += 1;
                        }

                        // include leading zeroes, a leading minus or a leading decimal point
                        while self.line[initial_selection.start..selection.start]
                            .ends_with(&['-', '0', '.'][..])
                        {
                            selection.start -= 1;
                        }
                    } else {
                        // This was not a valid number.
                        // Report no match at the first non-whitespace character.
                        let leading_whitespace = self.line[selection.clone()]
                            .find(|c: char| !c.is_whitespace())
                            .unwrap_or(0);
                        selection.start += leading_whitespace;
                        selection.end += leading_whitespace;
                    }
                }
                SortMode::GeneralNumeric => {
                    let initial_selection = &self.line[selection.clone()];

                    let leading = get_leading_gen(initial_selection);

                    // Shorten selection to leading.
                    selection.start += leading.start;
                    selection.end = selection.start + leading.len();
                }
                SortMode::Month => {
                    let initial_selection = &self.line[selection.clone()];

                    let mut month_chars = initial_selection
                        .char_indices()
                        .skip_while(|(_, c)| c.is_whitespace());

                    let month = if month_parse(initial_selection) == Month::Unknown {
                        // We failed to parse a month, which is equivalent to matching nothing.
                        // Add the "no match for key" marker to the first non-whitespace character.
                        let first_non_whitespace = month_chars.next();
                        first_non_whitespace.map_or(
                            initial_selection.len()..initial_selection.len(),
                            |(idx, _)| idx..idx,
                        )
                    } else {
                        // We parsed a month. Match the first three non-whitespace characters, which must be the month we parsed.
                        month_chars.next().unwrap().0
                            ..month_chars
                                .nth(2)
                                .map_or(initial_selection.len(), |(idx, _)| idx)
                    };

                    // Shorten selection to month.
                    selection.start += month.start;
                    selection.end = selection.start + month.len();
                }
                _ => {}
            }

            write!(
                writer,
                "{}",
                " ".repeat(UnicodeWidthStr::width(&line[..selection.start]))
            )?;

            // TODO: Once our minimum supported rust version is at least 1.47, use selection.is_empty() instead.
            #[allow(clippy::len_zero)]
            {
                if selection.len() == 0 {
                    writeln!(writer, "^ no match for key")?;
                } else {
                    writeln!(
                        writer,
                        "{}",
                        "_".repeat(UnicodeWidthStr::width(&line[selection]))
                    )?;
                }
            }
        }
        if settings.mode != SortMode::Random
            && !settings.stable
            && !settings.unique
            && (settings.dictionary_order
                || settings.ignore_leading_blanks
                || settings.ignore_case
                || settings.ignore_non_printing
                || settings.mode != SortMode::Default
                || settings
                    .selectors
                    .last()
                    .map_or(true, |selector| selector != &Default::default()))
        {
            // A last resort comparator is in use, underline the whole line.
            if self.line.is_empty() {
                writeln!(writer, "^ no match for key")?;
            } else {
                writeln!(
                    writer,
                    "{}",
                    "_".repeat(UnicodeWidthStr::width(line.as_str()))
                )?;
            }
        }
        Ok(())
    }
}

/// Tokenize a line into fields.
fn tokenize(line: &str, separator: Option<char>) -> Vec<Field> {
    if let Some(separator) = separator {
        tokenize_with_separator(line, separator)
    } else {
        tokenize_default(line)
    }
}

/// By default fields are separated by the first whitespace after non-whitespace.
/// Whitespace is included in fields at the start.
fn tokenize_default(line: &str) -> Vec<Field> {
    let mut tokens = vec![0..0];
    // pretend that there was whitespace in front of the line
    let mut previous_was_whitespace = true;
    for (idx, char) in line.char_indices() {
        if char.is_whitespace() {
            if !previous_was_whitespace {
                tokens.last_mut().unwrap().end = idx;
                tokens.push(idx..0);
            }
            previous_was_whitespace = true;
        } else {
            previous_was_whitespace = false;
        }
    }
    tokens.last_mut().unwrap().end = line.len();
    tokens
}

/// Split between separators. These separators are not included in fields.
fn tokenize_with_separator(line: &str, separator: char) -> Vec<Field> {
    let mut tokens = vec![];
    let separator_indices =
        line.char_indices()
            .filter_map(|(i, c)| if c == separator { Some(i) } else { None });
    let mut start = 0;
    for sep_idx in separator_indices {
        tokens.push(start..sep_idx);
        start = sep_idx + 1;
    }
    if start < line.len() {
        tokens.push(start..line.len());
    }
    tokens
}

#[derive(Clone, PartialEq, Debug)]
struct KeyPosition {
    /// 1-indexed, 0 is invalid.
    field: usize,
    /// 1-indexed, 0 is end of field.
    char: usize,
    ignore_blanks: bool,
}

impl KeyPosition {
    fn new(key: &str, default_char_index: usize, ignore_blanks: bool) -> Result<Self, String> {
        let mut field_and_char = key.split('.');

        let field = field_and_char
            .next()
            .ok_or_else(|| format!("invalid key `{}`", key))?;
        let char = field_and_char.next();

        let field = field
            .parse()
            .map_err(|e| format!("failed to parse field index `{}`: {}", field, e))?;
        if field == 0 {
            return Err("field index can not be 0".to_string());
        }

        let char = char.map_or(Ok(default_char_index), |char| {
            char.parse()
                .map_err(|e| format!("failed to parse character index `{}`: {}", char, e))
        })?;

        Ok(Self {
            field,
            char,
            ignore_blanks,
        })
    }
}

impl Default for KeyPosition {
    fn default() -> Self {
        KeyPosition {
            field: 1,
            char: 1,
            ignore_blanks: false,
        }
    }
}

#[derive(Clone, PartialEq, Debug)]
struct FieldSelector {
    from: KeyPosition,
    to: Option<KeyPosition>,
    settings: KeySettings,
    needs_tokens: bool,
    // Whether the selection for each line is going to be the whole line with no NumCache
    is_default_selection: bool,
}

impl Default for FieldSelector {
    fn default() -> Self {
        Self {
            from: Default::default(),
            to: None,
            settings: Default::default(),
            needs_tokens: false,
            is_default_selection: true,
        }
    }
}

impl FieldSelector {
    /// Splits this position into the actual position and the attached options.
    fn split_key_options(position: &str) -> (&str, &str) {
        if let Some((options_start, _)) = position.char_indices().find(|(_, c)| c.is_alphabetic()) {
            position.split_at(options_start)
        } else {
            (position, "")
        }
    }

    fn parse(key: &str, global_settings: &GlobalSettings) -> Self {
        let mut from_to = key.split(',');
        let (from, from_options) = Self::split_key_options(from_to.next().unwrap());
        let to = from_to.next().map(|to| Self::split_key_options(to));
        let options_are_empty = from_options.is_empty() && matches!(to, None | Some((_, "")));
        crash_if_err!(
            2,
            if options_are_empty {
                // Inherit the global settings if there are no options attached to this key.
                (|| {
                    // This would be ideal for a try block, I think. In the meantime this closure allows
                    // to use the `?` operator here.
                    Self::new(
                        KeyPosition::new(from, 1, global_settings.ignore_leading_blanks)?,
                        to.map(|(to, _)| {
                            KeyPosition::new(to, 0, global_settings.ignore_leading_blanks)
                        })
                        .transpose()?,
                        KeySettings::from(global_settings),
                    )
                })()
            } else {
                // Do not inherit from `global_settings`, as there are options attached to this key.
                Self::parse_with_options((from, from_options), to)
            }
            .map_err(|e| format!("failed to parse key `{}`: {}", key, e))
        )
    }

    fn parse_with_options(
        (from, from_options): (&str, &str),
        to: Option<(&str, &str)>,
    ) -> Result<Self, String> {
        /// Applies `options` to `key_settings`, returning if the 'b'-flag (ignore blanks) was present.
        fn parse_key_settings(
            options: &str,
            key_settings: &mut KeySettings,
        ) -> Result<bool, String> {
            let mut ignore_blanks = false;
            for option in options.chars() {
                match option {
                    'M' => key_settings.set_sort_mode(SortMode::Month)?,
                    'b' => ignore_blanks = true,
                    'd' => key_settings.set_dictionary_order()?,
                    'f' => key_settings.ignore_case = true,
                    'g' => key_settings.set_sort_mode(SortMode::GeneralNumeric)?,
                    'h' => key_settings.set_sort_mode(SortMode::HumanNumeric)?,
                    'i' => key_settings.set_ignore_non_printing()?,
                    'n' => key_settings.set_sort_mode(SortMode::Numeric)?,
                    'R' => key_settings.set_sort_mode(SortMode::Random)?,
                    'r' => key_settings.reverse = true,
                    'V' => key_settings.set_sort_mode(SortMode::Version)?,
                    c => return Err(format!("invalid option: `{}`", c)),
                }
            }
            Ok(ignore_blanks)
        }

        let mut key_settings = KeySettings::default();
        let from = parse_key_settings(from_options, &mut key_settings)
            .map(|ignore_blanks| KeyPosition::new(from, 1, ignore_blanks))??;
        let to = if let Some((to, to_options)) = to {
            Some(
                parse_key_settings(to_options, &mut key_settings)
                    .map(|ignore_blanks| KeyPosition::new(to, 0, ignore_blanks))??,
            )
        } else {
            None
        };
        Self::new(from, to, key_settings)
    }

    fn new(
        from: KeyPosition,
        to: Option<KeyPosition>,
        settings: KeySettings,
    ) -> Result<Self, String> {
        if from.char == 0 {
            Err("invalid character index 0 for the start position of a field".to_string())
        } else {
            Ok(Self {
                is_default_selection: from.field == 1
                    && from.char == 1
                    && to.is_none()
                    && !matches!(
                        settings.mode,
                        SortMode::Numeric | SortMode::GeneralNumeric | SortMode::HumanNumeric
                    )
                    && !from.ignore_blanks,
                needs_tokens: from.field != 1 || from.char == 0 || to.is_some(),
                from,
                to,
                settings,
            })
        }
    }

    /// Get the selection that corresponds to this selector for the line.
    /// If needs_fields returned false, tokens may be None.
    fn get_selection<'a>(&self, line: &'a str, tokens: Option<&[Field]>) -> Selection<'a> {
        let mut range = &line[self.get_range(line, tokens)];
        let num_cache = if self.settings.mode == SortMode::Numeric
            || self.settings.mode == SortMode::HumanNumeric
        {
            // Parse NumInfo for this number.
            let (info, num_range) = NumInfo::parse(
                range,
                NumInfoParseSettings {
                    accept_si_units: self.settings.mode == SortMode::HumanNumeric,
                    ..Default::default()
                },
            );
            // Shorten the range to what we need to pass to numeric_str_cmp later.
            range = &range[num_range];
            Some(Box::new(NumCache::WithInfo(info)))
        } else if self.settings.mode == SortMode::GeneralNumeric {
            // Parse this number as f64, as this is the requirement for general numeric sorting.
            Some(Box::new(NumCache::AsF64(general_f64_parse(
                &range[get_leading_gen(range)],
            ))))
        } else {
            // This is not a numeric sort, so we don't need a NumCache.
            None
        };
        Selection {
            slice: range,
            num_cache,
        }
    }

    /// Look up the range in the line that corresponds to this selector.
    /// If needs_fields returned false, tokens may be None.
    fn get_range<'a>(&self, line: &'a str, tokens: Option<&[Field]>) -> Range<usize> {
        enum Resolution {
            // The start index of the resolved character, inclusive
            StartOfChar(usize),
            // The end index of the resolved character, exclusive.
            // This is only returned if the character index is 0.
            EndOfChar(usize),
            // The resolved character would be in front of the first character
            TooLow,
            // The resolved character would be after the last character
            TooHigh,
        }

        // Get the index for this line given the KeyPosition
        fn resolve_index(
            line: &str,
            tokens: Option<&[Field]>,
            position: &KeyPosition,
        ) -> Resolution {
            if matches!(tokens, Some(tokens) if tokens.len() < position.field) {
                Resolution::TooHigh
            } else if position.char == 0 {
                let end = tokens.unwrap()[position.field - 1].end;
                if end == 0 {
                    Resolution::TooLow
                } else {
                    Resolution::EndOfChar(end)
                }
            } else {
                let mut idx = if position.field == 1 {
                    // The first field always starts at 0.
                    // We don't need tokens for this case.
                    0
                } else {
                    tokens.unwrap()[position.field - 1].start
                };
                // strip blanks if needed
                if position.ignore_blanks {
                    idx += line[idx..]
                        .char_indices()
                        .find(|(_, c)| !c.is_whitespace())
                        .map_or(line[idx..].len(), |(idx, _)| idx);
                }
                // apply the character index
                idx += line[idx..]
                    .char_indices()
                    .nth(position.char - 1)
                    .map_or(line[idx..].len(), |(idx, _)| idx);
                if idx >= line.len() {
                    Resolution::TooHigh
                } else {
                    Resolution::StartOfChar(idx)
                }
            }
        }

        match resolve_index(line, tokens, &self.from) {
            Resolution::StartOfChar(from) => {
                let to = self.to.as_ref().map(|to| resolve_index(line, tokens, to));

                let mut range = match to {
                    Some(Resolution::StartOfChar(mut to)) => {
                        // We need to include the character at `to`.
                        to += line[to..].chars().next().map_or(1, |c| c.len_utf8());
                        from..to
                    }
                    Some(Resolution::EndOfChar(to)) => from..to,
                    // If `to` was not given or the match would be after the end of the line,
                    // match everything until the end of the line.
                    None | Some(Resolution::TooHigh) => from..line.len(),
                    // If `to` is before the start of the line, report no match.
                    // This can happen if the line starts with a separator.
                    Some(Resolution::TooLow) => 0..0,
                };
                if range.start > range.end {
                    range.end = range.start;
                }
                range
            }
            Resolution::TooLow | Resolution::EndOfChar(_) => {
                unreachable!("This should only happen if the field start index is 0, but that should already have caused an error.")
            }
            // While for comparisons it's only important that this is an empty slice,
            // to produce accurate debug output we need to match an empty slice at the end of the line.
            Resolution::TooHigh => line.len()..line.len(),
        }
    }
}

fn get_usage() -> String {
    format!(
        "{0}
Usage:
 {0} [OPTION]... [FILE]...
Write the sorted concatenation of all FILE(s) to standard output.
Mandatory arguments for long options are mandatory for short options too.
With no FILE, or when FILE is -, read standard input.",
        NAME
    )
}

/// Creates an `Arg` that conflicts with all other sort modes.
fn make_sort_mode_arg<'a, 'b>(mode: &'a str, short: &'b str, help: &'b str) -> Arg<'a, 'b> {
    let mut arg = Arg::with_name(mode).short(short).long(mode).help(help);
    for possible_mode in &options::modes::ALL_SORT_MODES {
        if *possible_mode != mode {
            arg = arg.conflicts_with(possible_mode);
        }
    }
    arg
}

pub fn uumain(args: impl uucore::Args) -> i32 {
    let args = args
        .collect_str(InvalidEncodingHandling::Ignore)
        .accept_any();
    let usage = get_usage();
    let mut settings: GlobalSettings = Default::default();

    let matches = App::new(executable!())
        .version(crate_version!())
        .about(ABOUT)
        .usage(&usage[..])
        .arg(
            Arg::with_name(options::modes::SORT)
                .long(options::modes::SORT)
                .takes_value(true)
                .possible_values(
                    &[
                        "general-numeric",
                        "human-numeric",
                        "month",
                        "numeric",
                        "version",
                        "random",
                    ]
                )
                .conflicts_with_all(&options::modes::ALL_SORT_MODES)
        )
        .arg(
            make_sort_mode_arg(
                options::modes::HUMAN_NUMERIC,
                "h",
                "compare according to human readable sizes, eg 1M > 100k"
            ),
        )
        .arg(
            make_sort_mode_arg(
                options::modes::MONTH,
                "M",
                "compare according to month name abbreviation"
            ),
        )
        .arg(
            make_sort_mode_arg(
                options::modes::NUMERIC,
                "n",
                "compare according to string numerical value"
            ),
        )
        .arg(
            make_sort_mode_arg(
                options::modes::GENERAL_NUMERIC,
                "g",
                "compare according to string general numerical value"
            ),
        )
        .arg(
            make_sort_mode_arg(
                options::modes::VERSION,
                "V",
                "Sort by SemVer version number, eg 1.12.2 > 1.1.2",
            ),
        )
        .arg(
            make_sort_mode_arg(
                options::modes::RANDOM,
                "R",
                "shuffle in random order",
            ),
        )
        .arg(
            Arg::with_name(options::DICTIONARY_ORDER)
                .short("d")
                .long(options::DICTIONARY_ORDER)
                .help("consider only blanks and alphanumeric characters")
                .conflicts_with_all(
                    &[
                        options::modes::NUMERIC,
                        options::modes::GENERAL_NUMERIC,
                        options::modes::HUMAN_NUMERIC,
                        options::modes::MONTH,
                    ]
                ),
        )
        .arg(
            Arg::with_name(options::MERGE)
                .short("m")
                .long(options::MERGE)
                .help("merge already sorted files; do not sort"),
        )
        .arg(
            Arg::with_name(options::check::CHECK)
                .short("c")
                .long(options::check::CHECK)
                .takes_value(true)
                .require_equals(true)
                .min_values(0)
                .possible_values(&[
                    options::check::SILENT,
                    options::check::QUIET,
                    options::check::DIAGNOSE_FIRST,
                ])
                .help("check for sorted input; do not sort"),
        )
        .arg(
            Arg::with_name(options::check::CHECK_SILENT)
                .short("C")
                .long(options::check::CHECK_SILENT)
                .help("exit successfully if the given file is already sorted, and exit with status 1 otherwise."),
        )
        .arg(
            Arg::with_name(options::IGNORE_CASE)
                .short("f")
                .long(options::IGNORE_CASE)
                .help("fold lower case to upper case characters"),
        )
        .arg(
            Arg::with_name(options::IGNORE_NONPRINTING)
                .short("i")
                .long(options::IGNORE_NONPRINTING)
                .help("ignore nonprinting characters")
                .conflicts_with_all(
                    &[
                        options::modes::NUMERIC,
                        options::modes::GENERAL_NUMERIC,
                        options::modes::HUMAN_NUMERIC,
                        options::modes::MONTH
                    ]
                ),
        )
        .arg(
            Arg::with_name(options::IGNORE_LEADING_BLANKS)
                .short("b")
                .long(options::IGNORE_LEADING_BLANKS)
                .help("ignore leading blanks when finding sort keys in each line"),
        )
        .arg(
            Arg::with_name(options::OUTPUT)
                .short("o")
                .long(options::OUTPUT)
                .help("write output to FILENAME instead of stdout")
                .takes_value(true)
                .value_name("FILENAME"),
        )
        .arg(
            Arg::with_name(options::REVERSE)
                .short("r")
                .long(options::REVERSE)
                .help("reverse the output"),
        )
        .arg(
            Arg::with_name(options::STABLE)
                .short("s")
                .long(options::STABLE)
                .help("stabilize sort by disabling last-resort comparison"),
        )
        .arg(
            Arg::with_name(options::UNIQUE)
                .short("u")
                .long(options::UNIQUE)
                .help("output only the first of an equal run"),
        )
        .arg(
            Arg::with_name(options::KEY)
                .short("k")
                .long(options::KEY)
                .help("sort by a key")
                .long_help(LONG_HELP_KEYS)
                .multiple(true)
                .takes_value(true),
        )
        .arg(
            Arg::with_name(options::SEPARATOR)
                .short("t")
                .long(options::SEPARATOR)
                .help("custom separator for -k")
                .takes_value(true))
        .arg(
            Arg::with_name(options::ZERO_TERMINATED)
                .short("z")
                .long(options::ZERO_TERMINATED)
                .help("line delimiter is NUL, not newline"),
        )
        .arg(
            Arg::with_name(options::PARALLEL)
                .long(options::PARALLEL)
                .help("change the number of threads running concurrently to NUM_THREADS")
                .takes_value(true)
                .value_name("NUM_THREADS"),
        )
        .arg(
            Arg::with_name(options::BUF_SIZE)
                .short("S")
                .long(options::BUF_SIZE)
                .help("sets the maximum SIZE of each segment in number of sorted items")
                .takes_value(true)
                .value_name("SIZE"),
        )
        .arg(
            Arg::with_name(options::TMP_DIR)
                .short("T")
                .long(options::TMP_DIR)
                .help("use DIR for temporaries, not $TMPDIR or /tmp")
                .takes_value(true)
                .value_name("DIR"),
        )
        .arg(
            Arg::with_name(options::COMPRESS_PROG)
                .long(options::COMPRESS_PROG)
                .help("compress temporary files with PROG, decompress with PROG -d")
                .long_help("PROG has to take input from stdin and output to stdout")
                .value_name("PROG")
        )
        .arg(
            Arg::with_name(options::BATCH_SIZE)
                .long(options::BATCH_SIZE)
                .help("Merge at most N_MERGE inputs at once.")
                .value_name("N_MERGE")
        )
        .arg(
            Arg::with_name(options::FILES0_FROM)
                .long(options::FILES0_FROM)
                .help("read input from the files specified by NUL-terminated NUL_FILES")
                .takes_value(true)
                .value_name("NUL_FILES")
                .multiple(true),
        )
        .arg(
            Arg::with_name(options::DEBUG)
                .long(options::DEBUG)
                .help("underline the parts of the line that are actually used for sorting"),
        )
        .arg(Arg::with_name(options::FILES).multiple(true).takes_value(true))
        .get_matches_from(args);

    settings.debug = matches.is_present(options::DEBUG);

    // check whether user specified a zero terminated list of files for input, otherwise read files from args
    let mut files: Vec<String> = if matches.is_present(options::FILES0_FROM) {
        let files0_from: Vec<String> = matches
            .values_of(options::FILES0_FROM)
            .map(|v| v.map(ToString::to_string).collect())
            .unwrap_or_default();

        let mut files = Vec::new();
        for path in &files0_from {
            let reader = open(path.as_str());
            let buf_reader = BufReader::new(reader);
            for line in buf_reader.split(b'\0').flatten() {
                files.push(
                    std::str::from_utf8(&line)
                        .expect("Could not parse string from zero terminated input.")
                        .to_string(),
                );
            }
        }
        files
    } else {
        matches
            .values_of(options::FILES)
            .map(|v| v.map(ToString::to_string).collect())
            .unwrap_or_default()
    };

    settings.mode = if matches.is_present(options::modes::HUMAN_NUMERIC)
        || matches.value_of(options::modes::SORT) == Some("human-numeric")
    {
        SortMode::HumanNumeric
    } else if matches.is_present(options::modes::MONTH)
        || matches.value_of(options::modes::SORT) == Some("month")
    {
        SortMode::Month
    } else if matches.is_present(options::modes::GENERAL_NUMERIC)
        || matches.value_of(options::modes::SORT) == Some("general-numeric")
    {
        SortMode::GeneralNumeric
    } else if matches.is_present(options::modes::NUMERIC)
        || matches.value_of(options::modes::SORT) == Some("numeric")
    {
        SortMode::Numeric
    } else if matches.is_present(options::modes::VERSION)
        || matches.value_of(options::modes::SORT) == Some("version")
    {
        SortMode::Version
    } else if matches.is_present(options::modes::RANDOM)
        || matches.value_of(options::modes::SORT) == Some("random")
    {
        settings.salt = get_rand_string();
        SortMode::Random
    } else {
        SortMode::Default
    };

    settings.dictionary_order = matches.is_present(options::DICTIONARY_ORDER);
    settings.ignore_non_printing = matches.is_present(options::IGNORE_NONPRINTING);
    if matches.is_present(options::PARALLEL) {
        // "0" is default - threads = num of cores
        settings.threads = matches
            .value_of(options::PARALLEL)
            .map(String::from)
            .unwrap_or_else(|| "0".to_string());
        env::set_var("RAYON_NUM_THREADS", &settings.threads);
    }

    settings.buffer_size = matches
<<<<<<< HEAD
        .value_of(options::BUF_SIZE)
        .map(GlobalSettings::parse_byte_count)
        .unwrap_or(DEFAULT_BUF_SIZE);
=======
        .value_of(OPT_BUF_SIZE)
        .map_or(DEFAULT_BUF_SIZE, |s| {
            GlobalSettings::parse_byte_count(s)
                .unwrap_or_else(|e| crash!(2, "{}", format_error_message(e, s, OPT_BUF_SIZE)))
        });
>>>>>>> 440eba62

    settings.tmp_dir = matches
        .value_of(options::TMP_DIR)
        .map(PathBuf::from)
        .unwrap_or_else(env::temp_dir);

    settings.compress_prog = matches.value_of(options::COMPRESS_PROG).map(String::from);

    if let Some(n_merge) = matches.value_of(options::BATCH_SIZE) {
        settings.merge_batch_size = n_merge
            .parse()
            .unwrap_or_else(|_| crash!(2, "invalid --batch-size argument '{}'", n_merge));
    }

    settings.zero_terminated = matches.is_present(options::ZERO_TERMINATED);
    settings.merge = matches.is_present(options::MERGE);

    settings.check = matches.is_present(options::check::CHECK);
    if matches.is_present(options::check::CHECK_SILENT)
        || matches!(
            matches.value_of(options::check::CHECK),
            Some(options::check::SILENT) | Some(options::check::QUIET)
        )
    {
        settings.check_silent = true;
        settings.check = true;
    };

    settings.ignore_case = matches.is_present(options::IGNORE_CASE);

    settings.ignore_leading_blanks = matches.is_present(options::IGNORE_LEADING_BLANKS);

    settings.output_file = matches.value_of(options::OUTPUT).map(String::from);
    settings.reverse = matches.is_present(options::REVERSE);
    settings.stable = matches.is_present(options::STABLE);
    settings.unique = matches.is_present(options::UNIQUE);

    if files.is_empty() {
        /* if no file, default to stdin */
        files.push("-".to_owned());
    } else if settings.check && files.len() != 1 {
        crash!(1, "extra operand `{}' not allowed with -c", files[1])
    }

    if let Some(arg) = matches.args.get(options::SEPARATOR) {
        let separator = arg.vals[0].to_string_lossy();
        let separator = separator;
        if separator.len() != 1 {
            crash!(1, "separator must be exactly one character long");
        }
        settings.separator = Some(separator.chars().next().unwrap())
    }

    if matches.is_present(options::KEY) {
        for key in &matches.args[options::KEY].vals {
            settings
                .selectors
                .push(FieldSelector::parse(&key.to_string_lossy(), &settings));
        }
    }

    if !matches.is_present(options::KEY) {
        // add a default selector matching the whole line
        let key_settings = KeySettings::from(&settings);
        settings.selectors.push(
            FieldSelector::new(
                KeyPosition {
                    field: 1,
                    char: 1,
                    ignore_blanks: key_settings.ignore_blanks,
                },
                None,
                key_settings,
            )
            .unwrap(),
        );
    }

    exec(&files, &settings)
}

fn output_sorted_lines<'a>(iter: impl Iterator<Item = &'a Line<'a>>, settings: &GlobalSettings) {
    if settings.unique {
        print_sorted(
            iter.dedup_by(|a, b| compare_by(a, b, settings) == Ordering::Equal),
            settings,
        );
    } else {
        print_sorted(iter, settings);
    }
}

fn exec(files: &[String], settings: &GlobalSettings) -> i32 {
    if settings.merge {
        let mut file_merger = merge::merge_with_file_limit(files.iter().map(open), settings);
        file_merger.write_all(settings);
    } else if settings.check {
        if files.len() > 1 {
            crash!(1, "only one file allowed with -c");
        }
        return check::check(files.first().unwrap(), settings);
    } else {
        let mut lines = files.iter().map(open);

        ext_sort(&mut lines, settings);
    }
    0
}

fn sort_by<'a>(unsorted: &mut Vec<Line<'a>>, settings: &GlobalSettings) {
    if settings.stable || settings.unique {
        unsorted.par_sort_by(|a, b| compare_by(a, b, settings))
    } else {
        unsorted.par_sort_unstable_by(|a, b| compare_by(a, b, settings))
    }
}

fn compare_by<'a>(a: &Line<'a>, b: &Line<'a>, global_settings: &GlobalSettings) -> Ordering {
    let mut idx = 0;
    for selector in &global_settings.selectors {
        let mut _selections = None;
        let (a_selection, b_selection) = if selector.is_default_selection {
            // We can select the whole line.
            // We have to store the selections outside of the if-block so that they live long enough.
            _selections = Some((
                Selection {
                    slice: a.line,
                    num_cache: None,
                },
                Selection {
                    slice: b.line,
                    num_cache: None,
                },
            ));
            // Unwrap the selections again, and return references to them.
            (
                &_selections.as_ref().unwrap().0,
                &_selections.as_ref().unwrap().1,
            )
        } else {
            let selections = (&a.selections[idx], &b.selections[idx]);
            idx += 1;
            selections
        };
        let a_str = a_selection.slice;
        let b_str = b_selection.slice;
        let settings = &selector.settings;

        let cmp: Ordering = match settings.mode {
            SortMode::Random => random_shuffle(a_str, b_str, &global_settings.salt),
            SortMode::Numeric | SortMode::HumanNumeric => numeric_str_cmp(
                (a_str, a_selection.num_cache.as_ref().unwrap().as_num_info()),
                (b_str, b_selection.num_cache.as_ref().unwrap().as_num_info()),
            ),
            SortMode::GeneralNumeric => general_numeric_compare(
                a_selection.num_cache.as_ref().unwrap().as_f64(),
                b_selection.num_cache.as_ref().unwrap().as_f64(),
            ),
            SortMode::Month => month_compare(a_str, b_str),
            SortMode::Version => version_compare(a_str, b_str),
            SortMode::Default => custom_str_cmp(
                a_str,
                b_str,
                settings.ignore_non_printing,
                settings.dictionary_order,
                settings.ignore_case,
            ),
        };
        if cmp != Ordering::Equal {
            return if settings.reverse { cmp.reverse() } else { cmp };
        }
    }

    // Call "last resort compare" if all selectors returned Equal
    let cmp = if global_settings.mode == SortMode::Random
        || global_settings.stable
        || global_settings.unique
    {
        Ordering::Equal
    } else {
        a.line.cmp(b.line)
    };

    if global_settings.reverse {
        cmp.reverse()
    } else {
        cmp
    }
}

// This function cleans up the initial comparison done by leading_num_common for a general numeric compare.
// In contrast to numeric compare, GNU general numeric/FP sort *should* recognize positive signs and
// scientific notation, so we strip those lines only after the end of the following numeric string.
// For example, 5e10KFD would be 5e10 or 5x10^10 and +10000HFKJFK would become 10000.
fn get_leading_gen(input: &str) -> Range<usize> {
    let trimmed = input.trim_start();
    let leading_whitespace_len = input.len() - trimmed.len();

    // check for inf, -inf and nan
    for allowed_prefix in &["inf", "-inf", "nan"] {
        if trimmed.is_char_boundary(allowed_prefix.len())
            && trimmed[..allowed_prefix.len()].eq_ignore_ascii_case(allowed_prefix)
        {
            return leading_whitespace_len..(leading_whitespace_len + allowed_prefix.len());
        }
    }
    // Make this iter peekable to see if next char is numeric
    let mut char_indices = itertools::peek_nth(trimmed.char_indices());

    let first = char_indices.peek();

    if matches!(first, Some((_, NEGATIVE)) | Some((_, POSITIVE))) {
        char_indices.next();
    }

    let mut had_e_notation = false;
    let mut had_decimal_pt = false;
    while let Some((idx, c)) = char_indices.next() {
        if c.is_ascii_digit() {
            continue;
        }
        if c == DECIMAL_PT && !had_decimal_pt && !had_e_notation {
            had_decimal_pt = true;
            continue;
        }
        if (c == 'e' || c == 'E') && !had_e_notation {
            // we can only consume the 'e' if what follow is either a digit, or a sign followed by a digit.
            if let Some(&(_, next_char)) = char_indices.peek() {
                if (next_char == '+' || next_char == '-')
                    && matches!(
                        char_indices.peek_nth(2),
                        Some((_, c)) if c.is_ascii_digit()
                    )
                {
                    // Consume the sign. The following digits will be consumed by the main loop.
                    char_indices.next();
                    had_e_notation = true;
                    continue;
                }
                if next_char.is_ascii_digit() {
                    had_e_notation = true;
                    continue;
                }
            }
        }
        return leading_whitespace_len..(leading_whitespace_len + idx);
    }
    leading_whitespace_len..input.len()
}

#[derive(Copy, Clone, PartialEq, PartialOrd, Debug)]
enum GeneralF64ParseResult {
    Invalid,
    NaN,
    NegInfinity,
    Number(f64),
    Infinity,
}

/// Parse the beginning string into a GeneralF64ParseResult.
/// Using a GeneralF64ParseResult instead of f64 is necessary to correctly order floats.
#[inline(always)]
fn general_f64_parse(a: &str) -> GeneralF64ParseResult {
    // The actual behavior here relies on Rust's implementation of parsing floating points.
    // For example "nan", "inf" (ignoring the case) and "infinity" are only parsed to floats starting from 1.53.
    // TODO: Once our minimum supported Rust version is 1.53 or above, we should add tests for those cases.
    match a.parse::<f64>() {
        Ok(a) if a.is_nan() => GeneralF64ParseResult::NaN,
        Ok(a) if a == std::f64::NEG_INFINITY => GeneralF64ParseResult::NegInfinity,
        Ok(a) if a == std::f64::INFINITY => GeneralF64ParseResult::Infinity,
        Ok(a) => GeneralF64ParseResult::Number(a),
        Err(_) => GeneralF64ParseResult::Invalid,
    }
}

/// Compares two floats, with errors and non-numerics assumed to be -inf.
/// Stops coercing at the first non-numeric char.
/// We explicitly need to convert to f64 in this case.
fn general_numeric_compare(a: GeneralF64ParseResult, b: GeneralF64ParseResult) -> Ordering {
    a.partial_cmp(&b).unwrap()
}

fn get_rand_string() -> String {
    thread_rng()
        .sample_iter(&Alphanumeric)
        .take(16)
        .map(char::from)
        .collect::<String>()
}

fn get_hash<T: Hash>(t: &T) -> u64 {
    let mut s: FnvHasher = Default::default();
    t.hash(&mut s);
    s.finish()
}

fn random_shuffle(a: &str, b: &str, salt: &str) -> Ordering {
    #![allow(clippy::comparison_chain)]

    let da = get_hash(&[a, salt].concat());
    let db = get_hash(&[b, salt].concat());

    da.cmp(&db)
}

#[derive(Eq, Ord, PartialEq, PartialOrd, Clone, Copy)]
enum Month {
    Unknown,
    January,
    February,
    March,
    April,
    May,
    June,
    July,
    August,
    September,
    October,
    November,
    December,
}

/// Parse the beginning string into a Month, returning Month::Unknown on errors.
fn month_parse(line: &str) -> Month {
    let line = line.trim();

    const MONTHS: [(&str, Month); 12] = [
        ("JAN", Month::January),
        ("FEB", Month::February),
        ("MAR", Month::March),
        ("APR", Month::April),
        ("MAY", Month::May),
        ("JUN", Month::June),
        ("JUL", Month::July),
        ("AUG", Month::August),
        ("SEP", Month::September),
        ("OCT", Month::October),
        ("NOV", Month::November),
        ("DEC", Month::December),
    ];

    for (month_str, month) in &MONTHS {
        if line.is_char_boundary(month_str.len())
            && line[..month_str.len()].eq_ignore_ascii_case(month_str)
        {
            return *month;
        }
    }

    Month::Unknown
}

fn month_compare(a: &str, b: &str) -> Ordering {
    #![allow(clippy::comparison_chain)]
    let ma = month_parse(a);
    let mb = month_parse(b);

    if ma > mb {
        Ordering::Greater
    } else if ma < mb {
        Ordering::Less
    } else {
        Ordering::Equal
    }
}

fn version_parse(a: &str) -> Version {
    let result = Version::parse(a);

    match result {
        Ok(vers_a) => vers_a,
        // Non-version lines parse to 0.0.0
        Err(_e) => Version::parse("0.0.0").unwrap(),
    }
}

fn version_compare(a: &str, b: &str) -> Ordering {
    #![allow(clippy::comparison_chain)]
    let ver_a = version_parse(a);
    let ver_b = version_parse(b);

    // Version::cmp is not implemented; implement comparison directly
    if ver_a > ver_b {
        Ordering::Greater
    } else if ver_a < ver_b {
        Ordering::Less
    } else {
        Ordering::Equal
    }
}

fn print_sorted<'a, T: Iterator<Item = &'a Line<'a>>>(iter: T, settings: &GlobalSettings) {
    let mut writer = settings.out_writer();
    for line in iter {
        line.print(&mut writer, settings);
    }
}

// from cat.rs
fn open(path: impl AsRef<OsStr>) -> Box<dyn Read + Send> {
    let path = path.as_ref();
    if path == "-" {
        let stdin = stdin();
        return Box::new(stdin) as Box<dyn Read + Send>;
    }

    match File::open(Path::new(path)) {
        Ok(f) => Box::new(f) as Box<dyn Read + Send>,
        Err(e) => {
            crash!(2, "cannot read: {0:?}: {1}", path, e);
        }
    }
}

fn format_error_message(error: ParseSizeError, s: &str, option: &str) -> String {
    // NOTE:
    // GNU's sort echos affected flag, -S or --buffer-size, depending user's selection
    // GNU's sort does distinguish between "invalid (suffix in) argument"
    match error {
        ParseSizeError::ParseFailure(_) => format!("invalid --{} argument '{}'", option, s),
        ParseSizeError::SizeTooBig(_) => format!("--{} argument '{}' too large", option, s),
    }
}

#[cfg(test)]
mod tests {

    use super::*;

    #[test]
    fn test_get_hash() {
        let a = "Ted".to_string();

        assert_eq!(2_646_829_031_758_483_623, get_hash(&a));
    }

    #[test]
    fn test_random_shuffle() {
        let a = "Ted";
        let b = "Ted";
        let c = get_rand_string();

        assert_eq!(Ordering::Equal, random_shuffle(a, b, &c));
    }

    #[test]
    fn test_month_compare() {
        let a = "JaN";
        let b = "OCt";

        assert_eq!(Ordering::Less, month_compare(a, b));
    }
    #[test]
    fn test_version_compare() {
        let a = "1.2.3-alpha2";
        let b = "1.4.0";

        assert_eq!(Ordering::Less, version_compare(a, b));
    }

    #[test]
    fn test_random_compare() {
        let a = "9";
        let b = "9";
        let c = get_rand_string();

        assert_eq!(Ordering::Equal, random_shuffle(a, b, &c));
    }

    #[test]
    fn test_tokenize_fields() {
        let line = "foo bar b    x";
        assert_eq!(tokenize(line, None), vec![0..3, 3..7, 7..9, 9..14,],);
    }

    #[test]
    fn test_tokenize_fields_leading_whitespace() {
        let line = "    foo bar b    x";
        assert_eq!(tokenize(line, None), vec![0..7, 7..11, 11..13, 13..18,]);
    }

    #[test]
    fn test_tokenize_fields_custom_separator() {
        let line = "aaa foo bar b    x";
        assert_eq!(
            tokenize(line, Some('a')),
            vec![0..0, 1..1, 2..2, 3..9, 10..18,]
        );
    }

    #[test]
    fn test_tokenize_fields_trailing_custom_separator() {
        let line = "a";
        assert_eq!(tokenize(line, Some('a')), vec![0..0]);
        let line = "aa";
        assert_eq!(tokenize(line, Some('a')), vec![0..0, 1..1]);
        let line = "..a..a";
        assert_eq!(tokenize(line, Some('a')), vec![0..2, 3..5]);
    }

    #[test]
    #[cfg(target_pointer_width = "64")]
    fn test_line_size() {
        // We should make sure to not regress the size of the Line struct because
        // it is unconditional overhead for every line we sort.
        assert_eq!(std::mem::size_of::<Line>(), 32);
        // These are the fields of Line:
        assert_eq!(std::mem::size_of::<&str>(), 16);
        assert_eq!(std::mem::size_of::<Box<[Selection]>>(), 16);

        // How big is a selection? Constant cost all lines pay when we need selections.
        assert_eq!(std::mem::size_of::<Selection>(), 24);
    }

    #[test]
    fn test_parse_byte_count() {
        let valid_input = [
            ("0", 0),
            ("50K", 50 * 1024),
            ("50k", 50 * 1024),
            ("1M", 1024 * 1024),
            ("100M", 100 * 1024 * 1024),
            #[cfg(not(target_pointer_width = "32"))]
            ("1000G", 1000 * 1024 * 1024 * 1024),
            #[cfg(not(target_pointer_width = "32"))]
            ("10T", 10 * 1024 * 1024 * 1024 * 1024),
            ("1b", 1),
            ("1024b", 1024),
            ("1024Mb", 1024 * 1024 * 1024), // NOTE: This might not be how GNU `sort` behaves for 'Mb'
            ("1", 1024),                    // K is default
            ("50", 50 * 1024),
            ("K", 1024),
            ("k", 1024),
            ("m", 1024 * 1024),
            #[cfg(not(target_pointer_width = "32"))]
            ("E", 1024 * 1024 * 1024 * 1024 * 1024 * 1024),
        ];
        for (input, expected_output) in &valid_input {
            assert_eq!(
                GlobalSettings::parse_byte_count(input),
                Ok(*expected_output)
            );
        }

        // SizeTooBig
        let invalid_input = ["500E", "1Y"];
        for input in &invalid_input {
            #[cfg(not(target_pointer_width = "128"))]
            assert!(GlobalSettings::parse_byte_count(input).is_err());
        }

        // ParseFailure
        let invalid_input = ["nonsense", "1B", "B", "b", "p", "e", "z", "y"];
        for input in &invalid_input {
            assert!(GlobalSettings::parse_byte_count(input).is_err());
        }
    }
}<|MERGE_RESOLUTION|>--- conflicted
+++ resolved
@@ -1214,17 +1214,11 @@
     }
 
     settings.buffer_size = matches
-<<<<<<< HEAD
         .value_of(options::BUF_SIZE)
-        .map(GlobalSettings::parse_byte_count)
-        .unwrap_or(DEFAULT_BUF_SIZE);
-=======
-        .value_of(OPT_BUF_SIZE)
         .map_or(DEFAULT_BUF_SIZE, |s| {
             GlobalSettings::parse_byte_count(s)
-                .unwrap_or_else(|e| crash!(2, "{}", format_error_message(e, s, OPT_BUF_SIZE)))
+                .unwrap_or_else(|e| crash!(2, "{}", format_error_message(e, s, options::BUF_SIZE)))
         });
->>>>>>> 440eba62
 
     settings.tmp_dir = matches
         .value_of(options::TMP_DIR)
