--- conflicted
+++ resolved
@@ -23,13 +23,8 @@
 use operation::{translate_input, Sequence, SqueezeOperation, TranslateOperation};
 use std::io::{stdin, stdout, BufReader, BufWriter};
 
-<<<<<<< HEAD
 use crate::operation::DeleteOperation;
 use uucore::InvalidEncodingHandling;
-=======
-use crate::expand::ExpandSet;
-use uucore::{display::Quotable, InvalidEncodingHandling};
->>>>>>> d72a135b
 
 static ABOUT: &str = "translate or delete characters";
 
@@ -41,206 +36,8 @@
     pub const SETS: &str = "sets";
 }
 
-<<<<<<< HEAD
 fn get_usage() -> String {
-    format!("{} [OPTION]... SET1 [SET2]", executable!())
-=======
-trait SymbolTranslator {
-    fn translate(&self, c: char, prev_c: char) -> Option<char>;
-}
-
-struct DeleteOperation {
-    bset: BitSet,
-    complement: bool,
-}
-
-impl DeleteOperation {
-    fn new(set: ExpandSet, complement: bool) -> DeleteOperation {
-        DeleteOperation {
-            bset: set.map(|c| c as usize).collect(),
-            complement,
-        }
-    }
-}
-
-impl SymbolTranslator for DeleteOperation {
-    fn translate(&self, c: char, _prev_c: char) -> Option<char> {
-        let uc = c as usize;
-        if self.complement == self.bset.contains(uc) {
-            Some(c)
-        } else {
-            None
-        }
-    }
-}
-
-struct SqueezeOperation {
-    squeeze_set: BitSet,
-    complement: bool,
-}
-
-impl SqueezeOperation {
-    fn new(squeeze_set: ExpandSet, complement: bool) -> SqueezeOperation {
-        SqueezeOperation {
-            squeeze_set: squeeze_set.map(|c| c as usize).collect(),
-            complement,
-        }
-    }
-}
-
-impl SymbolTranslator for SqueezeOperation {
-    fn translate(&self, c: char, prev_c: char) -> Option<char> {
-        if prev_c == c && self.complement != self.squeeze_set.contains(c as usize) {
-            None
-        } else {
-            Some(c)
-        }
-    }
-}
-
-struct DeleteAndSqueezeOperation {
-    delete_set: BitSet,
-    squeeze_set: BitSet,
-    complement: bool,
-}
-
-impl DeleteAndSqueezeOperation {
-    fn new(
-        delete_set: ExpandSet,
-        squeeze_set: ExpandSet,
-        complement: bool,
-    ) -> DeleteAndSqueezeOperation {
-        DeleteAndSqueezeOperation {
-            delete_set: delete_set.map(|c| c as usize).collect(),
-            squeeze_set: squeeze_set.map(|c| c as usize).collect(),
-            complement,
-        }
-    }
-}
-
-impl SymbolTranslator for DeleteAndSqueezeOperation {
-    fn translate(&self, c: char, prev_c: char) -> Option<char> {
-        if self.complement != self.delete_set.contains(c as usize)
-            || prev_c == c && self.squeeze_set.contains(c as usize)
-        {
-            None
-        } else {
-            Some(c)
-        }
-    }
-}
-
-struct TranslateOperation {
-    translate_map: FnvHashMap<usize, char>,
-    complement: bool,
-    s2_last: char,
-}
-
-impl TranslateOperation {
-    fn new(
-        set1: ExpandSet,
-        set2: &mut ExpandSet,
-        truncate: bool,
-        complement: bool,
-    ) -> TranslateOperation {
-        let mut map = FnvHashMap::default();
-        let mut s2_prev = '_';
-        for i in set1 {
-            let s2_next = set2.next();
-
-            if s2_next.is_none() && truncate {
-                map.insert(i as usize, i);
-            } else {
-                s2_prev = s2_next.unwrap_or(s2_prev);
-                map.insert(i as usize, s2_prev);
-            }
-        }
-        TranslateOperation {
-            translate_map: map,
-            complement,
-            s2_last: set2.last().unwrap_or(s2_prev),
-        }
-    }
-}
-
-impl SymbolTranslator for TranslateOperation {
-    fn translate(&self, c: char, _prev_c: char) -> Option<char> {
-        if self.complement {
-            Some(if self.translate_map.contains_key(&(c as usize)) {
-                c
-            } else {
-                self.s2_last
-            })
-        } else {
-            Some(*self.translate_map.get(&(c as usize)).unwrap_or(&c))
-        }
-    }
-}
-
-struct TranslateAndSqueezeOperation {
-    translate: TranslateOperation,
-    squeeze: SqueezeOperation,
-}
-
-impl TranslateAndSqueezeOperation {
-    fn new(sets: Vec<String>, truncate: bool, complement: bool) -> TranslateAndSqueezeOperation {
-        let set1 = ExpandSet::new(sets[0].as_ref());
-        let set1_ = ExpandSet::new(sets[0].as_ref());
-        let mut set2 = ExpandSet::new(sets[1].as_ref());
-        let set2_ = ExpandSet::new(sets[1].as_ref());
-        TranslateAndSqueezeOperation {
-            translate: TranslateOperation::new(set1, &mut set2, truncate, complement),
-            squeeze: SqueezeOperation::new(if complement { set1_ } else { set2_ }, complement),
-        }
-    }
-}
-
-impl SymbolTranslator for TranslateAndSqueezeOperation {
-    fn translate(&self, c: char, prev_c: char) -> Option<char> {
-        // `unwrap()` will never panic because `Translate.translate()`
-        // always returns `Some`.
-        self.squeeze
-            .translate(self.translate.translate(c, 0 as char).unwrap(), prev_c)
-    }
-}
-
-fn translate_input<T: SymbolTranslator>(
-    input: &mut dyn BufRead,
-    output: &mut dyn Write,
-    translator: T,
-) {
-    let mut buf = String::with_capacity(BUFFER_LEN + 4);
-    let mut output_buf = String::with_capacity(BUFFER_LEN + 4);
-
-    while let Ok(length) = input.read_line(&mut buf) {
-        let mut prev_c = 0 as char;
-        if length == 0 {
-            break;
-        }
-        {
-            // isolation to make borrow checker happy
-            let filtered = buf.chars().filter_map(|c| {
-                let res = translator.translate(c, prev_c);
-                // Set `prev_c` to the post-translate character. This
-                // allows the squeeze operation to correctly function
-                // after the translate operation.
-                if let Some(rc) = res {
-                    prev_c = rc;
-                }
-                res
-            });
-
-            output_buf.extend(filtered);
-            output.write_all(output_buf.as_bytes()).unwrap();
-        }
-        buf.clear();
-        output_buf.clear();
-    }
-}
-
-fn usage() -> String {
     format!("{} [OPTION]... SET1 [SET2]", uucore::execution_phrase())
->>>>>>> d72a135b
 }
 
 fn get_long_usage() -> String {
@@ -254,7 +51,7 @@
         .collect_str(InvalidEncodingHandling::ConvertLossy)
         .accept_any();
 
-    let usage = usage();
+    let usage = get_usage();
     let after_help = get_long_usage();
 
     let matches = uu_app()
@@ -280,26 +77,16 @@
     if sets.is_empty() {
         show_error!(
             "missing operand\nTry '{} --help' for more information.",
-<<<<<<< HEAD
-            executable!()
-=======
             uucore::execution_phrase()
->>>>>>> d72a135b
         );
         return 1;
     }
 
     if !(delete_flag || squeeze_flag) && sets_len < 2 {
         show_error!(
-<<<<<<< HEAD
             "missing operand after '{}'\nTry '{} --help' for more information.",
             sets[0],
-            executable!()
-=======
-            "missing operand after {}\nTry '{} --help' for more information.",
-            sets[0].quote(),
             uucore::execution_phrase()
->>>>>>> d72a135b
         );
         return 1;
     }
@@ -308,7 +95,7 @@
         show_error!(
             "extra operand '{}'\nTry '{} --help' for more information.",
             sets[0],
-            executable!()
+            uucore::execution_phrase()
         );
         return 1;
     }
